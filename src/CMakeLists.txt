# NFS Ganesha  Cmake

# Current version as of Fedora 16.  Not tested with earlier.

cmake_minimum_required(VERSION 2.6.3)

message( STATUS "cmake version ${CMAKE_MAJOR_VERSION}.${CMAKE_MINOR_VERSION}" )

if( "${CMAKE_MAJOR_VERSION}.${CMAKE_MINOR_VERSION}" VERSION_GREATER "2.6" )
  if(COMMAND cmake_policy)
      cmake_policy(SET CMP0017 NEW)
  endif(COMMAND cmake_policy)
endif( "${CMAKE_MAJOR_VERSION}.${CMAKE_MINOR_VERSION}" VERSION_GREATER "2.6" )

set(CMAKE_MODULE_PATH ${CMAKE_MODULE_PATH} "${CMAKE_SOURCE_DIR}/cmake/modules/")

project(nfs-ganesha C CXX)
# Project versioning
set(GANESHA_MAJOR_VERSION 2)
set(GANESHA_MINOR_VERSION 6)

IF(CMAKE_BUILD_TYPE STREQUAL "Release" OR CMAKE_BUILD_TYPE STREQUAL "RelWithDebInfo")
set(GANESHA_BUILD_RELEASE 1)
ELSE()
set(GANESHA_BUILD_RELEASE 0)
ENDIF(CMAKE_BUILD_TYPE STREQUAL "Release" OR CMAKE_BUILD_TYPE STREQUAL "RelWithDebInfo")

# needs to come after project()
IF(CMAKE_INSTALL_PREFIX_INITIALIZED_TO_DEFAULT OR CMAKE_INSTALL_PREFIX STREQUAL "/usr")
	SET(CMAKE_INSTALL_PREFIX "/usr" CACHE PATH "Install prefix for common files" FORCE)
	message(STATUS "override default CMAKE_INSTALL_PREFIX = ${CMAKE_INSTALL_PREFIX}")
	SET(SYSCONFDIR "/etc" CACHE PATH "Install prefix for common files")
	SET(SYSSTATEDIR "/var" CACHE PATH "Install prefix for common files")
ELSE()
	message(STATUS "was set CMAKE_INSTALL_PREFIX = ${CMAKE_INSTALL_PREFIX}")
	SET(SYSCONFDIR "${CMAKE_INSTALL_PREFIX}/etc" CACHE PATH "Install prefix for common files")
	SET(SYSSTATEDIR "${CMAKE_INSTALL_PREFIX}/var" CACHE PATH "Install prefix for common files")
ENDIF(CMAKE_INSTALL_PREFIX_INITIALIZED_TO_DEFAULT OR CMAKE_INSTALL_PREFIX STREQUAL "/usr")
# Patch level is always ".0" for mainline (master).  It is blank for development.
# When starting a stable maintenance branch, this becomes ".N"
# where N is monotonically increasing starting at 1. Remember to include the "." !!
<<<<<<< HEAD
set(GANESHA_PATCH_LEVEL .1.1)
=======
set(GANESHA_PATCH_LEVEL )
>>>>>>> 9ab9fcdd

# Extra version is for naming development/RC.  It is blank in master/stable branches
# so it can be available to end-users to name local variants/versions
# If used, it is always of the form "-whateveryouwant"
set(GANESHA_EXTRA_VERSION -dev-1)

set(GANESHA_VERSION ${GANESHA_MAJOR_VERSION}.${GANESHA_MINOR_VERSION}${GANESHA_PATCH_LEVEL}${GANESHA_EXTRA_VERSION})
set(GANESHA_BASE_VERSION ${GANESHA_MAJOR_VERSION}.${GANESHA_MINOR_VERSION}${GANESHA_PATCH_LEVEL})

set(VERSION_COMMENT
  "GANESHA file server is 64 bits compliant and supports NFS v3,4.0,4.1 (pNFS) and 9P"
)

# find out which platform we are building on
if(${CMAKE_SYSTEM_NAME} MATCHES "Linux")
  set(LINUX ON)
  set(UNIX ON)
  # Now detects the Linux's distro
  set(DISTRO "UNKNOWN")
  set(LIBEXECDIR "/usr/libexec")

  EXECUTE_PROCESS(
      COMMAND awk -F=  "/^NAME=/ { print $2 }" /etc/os-release
      OUTPUT_VARIABLE SYS_RELEASE
      ERROR_QUIET
   )
# Red Hat Enterprise Linux versions before 7.0 will be detected as UNKNOWN

  if( ${SYS_RELEASE} MATCHES "Red Hat" )
     message( STATUS "Detected a Linux Red Hat machine" )
     set(DISTRO "RED_HAT")
  elseif( ${SYS_RELEASE} MATCHES "Fedora" )
     message( STATUS "Detected a Linux Fedora machine" )
     set(DISTRO "FEDORA")
  elseif( ${SYS_RELEASE} MATCHES "SLES" )
     message( STATUS "Detected a Linux SLES machine" )
     set(DISTRO "SLES")
     set(LIBEXECDIR "/usr/lib")
  elseif( ${SYS_RELEASE} MATCHES "openSUSE Leap" )
     message( STATUS "Detected a Linux openSUSE machine" )
     set(DISTRO "SLES")
     set(LIBEXECDIR "/usr/lib")
  else( ${SYS_RELEASE} MATCHES "Red Hat" )
     message( STATUS "Detected an UNKNOWN Linux machine" )
     set(DISTRO "UNKNOWN")
  endif( ${SYS_RELEASE} MATCHES "Red Hat" )
endif(${CMAKE_SYSTEM_NAME} MATCHES "Linux")

if(${CMAKE_SYSTEM_NAME} MATCHES "FreeBSD")
  set(FREEBSD ON)
  set(UNIX ON)
# On FreeBSD libc doesn't directly provide libexecinfo, so we have to find it
  set(USE_EXECINFO ON)
endif(${CMAKE_SYSTEM_NAME} MATCHES "FreeBSD")

if(${CMAKE_SYSTEM_NAME} MATCHES "Windows")
  set(WINDOWS ON)
endif(${CMAKE_SYSTEM_NAME} MATCHES "Windows")

# Identify the host we are building on
EXECUTE_PROCESS( COMMAND hostname
  OUTPUT_VARIABLE BUILD_HOST_NAME
  OUTPUT_STRIP_TRAILING_WHITESPACE
  )

find_package(Toolchain REQUIRED)
find_package(Sanitizers)

# Add maintainer mode for (mainly) strict builds
include(${CMAKE_SOURCE_DIR}/cmake/maintainer_mode.cmake)

# For libraries that provide pkg-config files
include(FindPkgConfig)

# If we are in a git tree, then this CMakeLists.txt is in "src/" and go .git is in "src/.."
IF( EXISTS ${CMAKE_SOURCE_DIR}/../.git/HEAD  )
  message( STATUS "Compilation from within a git repository. Using git rev-parse HEAD")
  EXECUTE_PROCESS( COMMAND git rev-parse HEAD
		   WORKING_DIRECTORY ${CMAKE_SOURCE_DIR}
		   OUTPUT_STRIP_TRAILING_WHITESPACE
		   ERROR_QUIET
                   OUTPUT_VARIABLE _GIT_HEAD_COMMIT)
  EXECUTE_PROCESS( COMMAND git describe --long
                   WORKING_DIRECTORY  ${CMAKE_SOURCE_DIR}
		   OUTPUT_STRIP_TRAILING_WHITESPACE
		   ERROR_QUIET
                   OUTPUT_VARIABLE _GIT_DESCRIBE)

ELSE( EXISTS ${CMAKE_SOURCE_DIR}/../.git/HEAD  )
  message( STATUS "Outside a git repository, use saved data" )
  EXEC_PROGRAM(${CMAKE_SOURCE_DIR}/cmake/githead_from_path.sh ARGS ${CMAKE_SOURCE_DIR}
                OUTPUT_VARIABLE  _GIT_HEAD_COMMIT)

  EXEC_PROGRAM(${CMAKE_SOURCE_DIR}/cmake/gitdesc_from_path.sh ARGS ${CMAKE_SOURCE_DIR}
                OUTPUT_VARIABLE  _GIT_DESCRIBE)

ENDIF( EXISTS ${CMAKE_SOURCE_DIR}/../.git/HEAD  )

STRING(SUBSTRING ${_GIT_HEAD_COMMIT} 0  7 _GIT_HEAD_COMMIT_ABBREV )

# Using git related information, build PACKNAME
set( PACKNAME "${GANESHA_VERSION}" )

# Define CPACK component (to deal with sub packages)
set(CPACK_COMPONENTS_ALL daemon fsal headers )
set(CPACK_COMPONENT_DAEMON_DISPLAY_NAME "NFS-Ganesha daemon")

# Include custom config and cpack module
include(${CMAKE_SOURCE_DIR}/cmake/cpack_config.cmake)
include(CPack)

if (FREEBSD)
#default gcc doesn't like using -Wuninitialized without -O on FreeBSD
    set(PLATFORM "FREEBSD")
    set(CMAKE_C_FLAGS "${CMAKE_C_FLAGS} -O2 -ggdb")
    set(CMAKE_C_FLAGS "${CMAKE_C_FLAGS} -fno-omit-frame-pointer")
    set(CMAKE_C_FLAGS "${CMAKE_C_FLAGS} -fno-optimize-sibling-calls")
    set(CMAKE_EXE_LINKER_FLAGS "${CMAKE_EXE_LINKER_FLAGS} -Wl,--export-dynamic")
    set(OS_INCLUDE_DIR "${PROJECT_SOURCE_DIR}/include/os/freebsd")
    find_library(LIBDL c)  # libc suffices on freebsd
endif(FREEBSD)

if (LINUX)
    set(PLATFORM "LINUX")
    set(CMAKE_C_FLAGS "${CMAKE_C_FLAGS} -D_LARGEFILE64_SOURCE -D_FILE_OFFSET_BITS=64")
    set(OS_INCLUDE_DIR "${PROJECT_SOURCE_DIR}/include/os/linux")
    find_library(LIBDL dl)  # module loader
endif(LINUX)

if (MSVC)
   add_definitions(-D_CRT_SECURE_NO_WARNINGS)
endif(MSVC)

# Library path name
get_property(USE_LIB64 GLOBAL PROPERTY FIND_LIBRARY_USE_LIB64_PATHS)
if (USE_LIB64)
	set(LIB_INSTALL_DIR ${CMAKE_INSTALL_PREFIX}/lib64 CACHE PATH
		"Specify name of libdir inside install path")
else (USE_LIB64)
	set(LIB_INSTALL_DIR ${CMAKE_INSTALL_PREFIX}/lib CACHE PATH
		"Specify name of libdir inside install path")
endif (USE_LIB64)

IF(FSAL_DESTINATION)
    set( FSAL_DESTINATION ${FSAL_DESTINATION} )
ELSE()
    set( FSAL_DESTINATION "${LIB_INSTALL_DIR}/ganesha")
ENDIF()

# FSAL selection
# FSALs which are enabled by default but could be disabled
# during the build
option(USE_FSAL_PROXY "build PROXY FSAL shared library" ON)
option(USE_FSAL_VFS "build VFS FSAL shared library" ON)
option(USE_FSAL_CEPH "build CEPH FSAL shared library" ON)
option(USE_FSAL_GPFS "build GPFS FSAL" ON)
option(USE_FSAL_ZFS "build ZFS FSAL" ON)
option(USE_FSAL_XFS "build XFS support in VFS FSAL" ON)
option(USE_FSAL_PANFS "build PanFS support in VFS FSAL" OFF)
option(USE_FSAL_GLUSTER "build GLUSTER FSAL shared library" ON)
option(USE_FSAL_NULL "build NULL FSAL shared library" ON)
option(USE_FSAL_RGW "build RGW FSAL shared library" OFF)
option(USE_FSAL_MEM "build Memory FSAL shared library" ON)
option(USE_TOOL_MULTILOCK "build multilock tool" OFF)

# nTIRPC
option(USE_SYSTEM_NTIRPC "Use the system nTIRPC, rather than the submodule" OFF)
option (USE_GSS "enable RPCSEC_GSS support" ON)
option(TIRPC_EPOLL "platform supports EPOLL or emulation" ON)

# Build configure options
option(USE_DBUS "enable DBUS protocol support" OFF)

# Various DBUS enabled features
option(USE_CB_SIMULATOR "enable callback simulator thread" OFF)

option(USE_NFSIDMAP "Use of libnfsidmap for name resolution" ON)
option(ENABLE_ERROR_INJECTION "enable error injection" OFF)
option(ENABLE_VFS_DEBUG_ACL "Enable debug ACL store for VFS" OFF)
option(ENABLE_RFC_ACL "Use all RFC ACL checks" OFF)

# Electric Fence (-lefence) link flag
option(USE_EFENCE "link with efence memory debug library" OFF)

# These are -D_FOO options, why ???  should be flags??
option(_NO_TCP_REGISTER "disable registration of tcp services on portmapper" OFF)
option(_NO_PORTMAPPER "disable registration on portmapper" OFF)
option(_NO_XATTRD "disable ghost xattr directory and files support" ON)
option(DEBUG_SAL "enable debugging of SAL by keeping list of all locks, stateids, and state owners" OFF)
option(_VALGRIND_MEMCHECK "Initialize buffers passed to GPFS ioctl that valgrind doesn't understand" OFF)
option(ENABLE_LOCKTRACE "Enable lock trace" OFF)
option(PROXY_HANDLE_MAPPING "enable NFSv3 handle mapping for PROXY FSAL" OFF)
option(DEBUG_MDCACHE "Add various asserts to mdcache" OFF)

# Debug symbols (-g) build flag
option(DEBUG_SYMS "include debug symbols to binaries (-g option)" OFF)

# Add coverage information to build tree
option(COVERAGE "add flag to generate coverage data at runtime" OFF)

# Add coverage information to build tree
option(ENFORCE_GCC "enforce gcc as a the C compiler used for the project" OFF)

# enable code profiling [-g -pg]
option(PROFILING "turn on code profiling (-g and -pg)" OFF)

# MSPAC support -lwbclient link flag
if( "${CMAKE_MAJOR_VERSION}.${CMAKE_MINOR_VERSION}" VERSION_GREATER "2.6" )
  option(_MSPAC_SUPPORT "enable mspac Winbind support" ON)
else( "${CMAKE_MAJOR_VERSION}.${CMAKE_MINOR_VERSION}" VERSION_GREATER "2.6" )
  option(_MSPAC_SUPPORT "enable mspac Winbind support" OFF)
endif( "${CMAKE_MAJOR_VERSION}.${CMAKE_MINOR_VERSION}" VERSION_GREATER "2.6" )

# CUnit
option(USE_CUNIT "Use Cunit test framework" OFF)

# Blkin (Zipkin) Tracing
option(USE_BLKIN "Use Blkin/Zipkin trace framework" OFF)
option(BLKIN_PREFIX "Blkin installation prefix" "/opt/blkin")
if(USE_BLKIN)
  find_package(LTTng)
  if(LTTNG_FOUND)
  else(LTTNG_FOUND)
    message(WARNING "LTTng libraries not found. Disabling USE_BLKIN")
    set(USE_BLKIN OFF)
  endif(LTTNG_FOUND)
  if (NOT BLKIN_PREFIX)
    set(BLKIN_PREFIX "/opt/blkin")
  endif(NOT BLKIN_PREFIX)
  set(BLKIN_PREFIX ${BLKIN_PREFIX} CACHE PATH "Blkin path")
  find_library(BLKIN NAMES blkin PATHS "${BLKIN_PREFIX}/lib" REQUIRED)
  find_library(BLKIN_INIT NAMES blkin_init PATHS "${BLKIN_REFIX}/lib" REQUIRED)
  find_library(LTTNG NAMES lttng-ust REQUIRED)
  # build flags
  set(CMAKE_C_FLAGS "${CMAKE_C_FLAGS} -DHAVE_BLKIN -I${BLKIN_PREFIX}/include")
  set(SYSTEM_LIBRARIES ${BLKIN} ${SYSTEM_LIBRARIES})
  set(SYSTEM_LIBRARIES ${LTTNG}  ${SYSTEM_LIBRARIES})
endif(USE_BLKIN)

# GTest
option(USE_GTEST "Use Google Test test framework" OFF)
option(GTEST_PREFIX "Google Test installation prefix"
  "/opt/gmock/gtest")
if(USE_GTEST)
  if (NOT GTEST_PREFIX)
    set(GTEST_PREFIX "/opt/gmock/gtest")
  endif(NOT GTEST_PREFIX)
  set(GTEST_PREFIX ${GTEST_PREFIX} CACHE PATH "Google Test path")
  find_library(GTEST NAMES gtest PATHS "${GTEST_PREFIX}")
  find_library(GTEST_MAIN NAMES gtest_main PATHS "${GTEST_PREFIX}")
endif(USE_GTEST)

# NFS RDMA
option(USE_NFS_RDMA "enable NFS/RDMA support" OFF)

# Enable 9P Support
option(USE_9P "enable 9P support" ON)
option(USE_9P_RDMA "enable 9P_RDMA support" OFF)

# Enable NFSv3 Support
option(USE_NFS3 "enable NFSv3 support" ON)

# Enable NLM Support
option(USE_NLM "enable NLM support" ON)

# AF_VSOCK host support (NFS)
option(USE_VSOCK "enable AF_VSOCK listener" OFF)
if(USE_VSOCK)
    set(CMAKE_C_FLAGS "${CMAKE_C_FLAGS} -DRPC_VSOCK")
endif(USE_VSOCK)

# This option will stop cmake compilation if a requested FSAL could not be built
option(STRICT_PACKAGE "Enable strict packaging behavior" OFF )

# This option will trigger "long distro name" aka name that contains git information
option(DISTNAME_HAS_GIT_DATA "Distribution package's name carries git data" OFF )

# Build and package Python admin scripts for managing via DBus
option(USE_ADMIN_TOOLS "Package Admin scripts" OFF)

# Build and package Python gui admin scripts for managing via DBus
option(USE_GUI_ADMIN_TOOLS "Package GUI Admin scripts" ON)

# Enable GCC Thread-sanitizer
option(USE_TSAN "Enable GCC Thread-Sanitizer" OFF)

# Enable LTTng tracing
option(USE_LTTNG "Enable LTTng tracing" OFF)

# Build man page.
option(USE_MAN_PAGE "Build MAN page" OFF) 

#
# End build options
#

# Choose a shortcut build config

IF(BUILD_CONFIG)
  INCLUDE(
  ${CMAKE_SOURCE_DIR}/cmake/build_configurations/${BUILD_CONFIG}.cmake)
ENDIF()

IF(DEBUG_SYMS)
    set(CMAKE_C_FLAGS "${CMAKE_C_FLAGS} -O0 -g")
ENDIF(DEBUG_SYMS)

IF(COVERAGE)
    set(CMAKE_C_FLAGS "${CMAKE_C_FLAGS} --coverage")
ENDIF(COVERAGE)

# Set what's needed is GCC is enforced
IF(ENFORCE_GCC)
    set(CMAKE_COMPILER_IS_GNUCXX TRUE)
    set(CMAKE_C_COMPILER gcc)
ENDIF(ENFORCE_GCC)

IF(USE_FSAL_GLUSTER)
  IF(GLUSTER_PREFIX)
    set(GLUSTER_PREFIX ${GLUSTER_PREFIX} CACHE PATH "Path to Gluster installation")
    LIST(APPEND CMAKE_PREFIX_PATH "${GLUSTER_PREFIX}")
    LIST(APPEND CMAKE_LIBRARY_PATH "${GLUSTER_PREFIX}/lib")
    LIST(APPEND CMAKE_LIBRARY_PATH "${GLUSTER_PREFIX}/local/lib")
    LIST(APPEND CMAKE_LIBRARY_PATH "${GLUSTER_PREFIX}/local/lib64")
    LIST(APPEND CMAKE_REQUIRED_INCLUDES "${GLUSTER_PREFIX}/include")
  ELSE()
    set(GLUSTER_PREFIX "/usr" CACHE PATH "Path to Gluster installation")
  ENDIF()
ENDIF()

IF(USE_FSAL_ZFS)
  IF(ZFS_PREFIX)
    set(ZFS_PREFIX ${ZFS_PREFIX} CACHE PATH "Path to ZFS installation")
    LIST(APPEND CMAKE_PREFIX_PATH "${ZFS_PREFIX}")
    LIST(APPEND CMAKE_LIBRARY_PATH "${ZFS_PREFIX}/lib")
    LIST(APPEND CMAKE_LIBRARY_PATH "${ZFS_PREFIX}/local/lib")
    LIST(APPEND CMAKE_LIBRARY_PATH "${ZFS_PREFIX}/local/lib64")
    LIST(APPEND CMAKE_REQUIRED_INCLUDES "${ZFS_PREFIX}/include")
  ELSE()
    set(ZFS_PREFIX "" CACHE PATH "Path to ZFS installation")
  ENDIF()
ENDIF()

IF(KRB5_PREFIX)
  set(KRB5_PREFIX ${KRB5_PREFIX} CACHE PATH "Path to Krb5 installation")
  LIST(APPEND CMAKE_PREFIX_PATH "${KRB5_PREFIX}")
  LIST(APPEND CMAKE_LIBRARY_PATH "${KRB5_PREFIX}/lib")
ENDIF()

if(SAMBA4_PREFIX)
  set(SAMBA4_PREFIX ${SAMBA4_PREFIX} CACHE PATH "Path to Samba4 installation")
  LIST(APPEND CMAKE_PREFIX_PATH "${SAMBA4_PREFIX}")
  LIST(APPEND CMAKE_LIBRARY_PATH "${SAMBA4_PREFIX}/lib")
endif()

IF(MOOSHIKA_PREFIX)
  set(MOOSHIKA_PREFIX ${MOOSHIKA_PREFIX} CACHE PATH "Path to Mooshika installation")
  set(ENV{PKG_CONFIG_PATH} "${PKG_CONFIG_PATH}:${MOOSHIKA_PREFIX}/lib/pkgconfig")
ENDIF()

if(USE_NFS_RDMA OR USE_9P_RDMA)
  find_package(RDMA REQUIRED)
  include_directories(${RDMA_INCLUDE_DIR})
  set(SYSTEM_LIBRARIES ${SYSTEM_LIBRARIES} ${RDMA_LIBRARY})
endif(USE_NFS_RDMA OR USE_9P_RDMA)

if(USE_CB_SIMULATOR AND NOT USE_DBUS)
  message(WARNING "The callback simulator needs DBUS.  Enabling DBUS")
  set(USE_DBUS ON)
endif(USE_CB_SIMULATOR AND NOT USE_DBUS)

if(USE_9P_RDMA AND NOT USE_9P)
  message(WARNING "The support of 9P/RDMA needs 9P protocol support. Enabling 9P")
  set(USE_9P ON)
endif(USE_9P_RDMA AND NOT USE_9P)

IF(ALLOCATOR)
  set(ALLOCATOR ${ALLOCATOR} CACHE STRING "memory allocator: jemalloc|tcmalloc|libc")
ELSE()
  if( "${CMAKE_MAJOR_VERSION}.${CMAKE_MINOR_VERSION}" VERSION_GREATER "2.6" )
    set(ALLOCATOR "jemalloc" CACHE STRING
      "specify the memory allocator to use: jemalloc|tcmalloc|libc")
  else("${CMAKE_MAJOR_VERSION}.${CMAKE_MINOR_VERSION}" VERSION_GREATER "2.6" )
    set(ALLOCATOR "libc" CACHE STRING
      "specify the memory allocator to use: jemalloc|tcmalloc|libc")
  endif( "${CMAKE_MAJOR_VERSION}.${CMAKE_MINOR_VERSION}" VERSION_GREATER "2.6" )
ENDIF()

# Find packages and libs we need for building
include(CheckIncludeFiles)
include(CheckLibraryExists)
include(CheckCSourceCompiles)
include(TestBigEndian)

check_include_files(stdbool.h HAVE_STDBOOL_H)
check_include_files(strings.h HAVE_STRINGS_H)
check_include_files(string.h HAVE_STRING_H)

if(HAVE_STRING_H AND HAVE_STRINGS_H)
  # we have all the libraries and include files to use string.h
  set(HAVE_STRNLEN ON)
endif(HAVE_STRING_H AND HAVE_STRINGS_H)

# PROXY handle mapping needs sqlite3
IF(PROXY_HANDLE_MAPPING)
  check_include_files(sqlite3.h HAVE_SQLITE3_H)
  check_library_exists(
    sqlite3
    sqlite3_open
    ""
    HAVE_SQLITE3
    )
  if(NOT HAVE_SQLITE3 OR NOT HAVE_SQLITE3_H)
    message(WARNING "Cannot find sqlite3.h or the library. Disabling proxy handle mapping")
    set(PROXY_HANDLE_MAPPING OFF)
  endif(NOT HAVE_SQLITE3 OR NOT HAVE_SQLITE3_H)
ENDIF(PROXY_HANDLE_MAPPING)

IF(_VALGRIND_MEMCHECK)
  check_include_files(valgrind/memcheck.h HAVE_MEMCHECK_H)
  if(NOT HAVE_MEMCHECK_H)
	  message(FATAL_ERROR "Cannot find valgrind/memcheck.h, install valgrind-devel package to enable _VALGRIND_MEMCHECK")
  ENDIF(NOT HAVE_MEMCHECK_H)
ENDIF(_VALGRIND_MEMCHECK)

# X_ATTRD requires the kernel to have xattrs...DBUS_STATS
if(NOT _NO_XATTRD)
  check_include_files("unistd.h;sys/xattr.h" HAVE_XATTR_H)
  if(NOT HAVE_XATTR_H)
    message(WARNING "Cannot find xattr.h. Disabling XATTRD support: ${HAVE_XATTR_H}")
    set(_NO_XATTRD ON)
  endif(NOT HAVE_XATTR_H)
endif(NOT _NO_XATTRD)

TEST_BIG_ENDIAN(BIGENDIAN)
if(${BIGENDIAN})
  set(BIGEND ON)
else()
  set(LITTLEEND ON)
endif(${BIGENDIAN})

if( "${CMAKE_MAJOR_VERSION}.${CMAKE_MINOR_VERSION}" VERSION_GREATER "2.6" )
  find_package(Threads REQUIRED)
endif( "${CMAKE_MAJOR_VERSION}.${CMAKE_MINOR_VERSION}" VERSION_GREATER "2.6" )

if (USE_GSS)
  find_package(Krb5 REQUIRED gssapi)
  check_include_files(gssapi.h HAVE_GSSAPI_H)
  if (NOT HAVE_GSSAPI_H)
    # Debian/Ubuntu 12 magic
    set(CMAKE_C_FLAGS "${CMAKE_C_FLAGS} -I/usr/include/mit-krb5/")
    check_include_files(gssapi.h HAVE_GSSAPI_H)
  endif(NOT HAVE_GSSAPI_H)

  if(KRB5_FOUND AND HAVE_GSSAPI_H)
    set(HAVE_KRB5 ON)
    set(KRB5_VERSION 194)  # hand code until we do krb5-config --version magic
    set(_HAVE_GSSAPI ON)
  else(KRB5_FOUND AND HAVE_GSSAPI_H)
    if (NOT KRB5_FOUND)
      message(FATAL_ERROR "Cannot find kerberos libraries")
    endif(NOT KRB5_FOUND)
    if (NOT HAVE_GSSAPI_H)
      message(FATAL_ERROR "Cannot find GSS libraries")
    endif (NOT HAVE_GSSAPI_H)
  endif(KRB5_FOUND AND HAVE_GSSAPI_H)
endif(USE_GSS)

if (USE_ADMIN_TOOLS)
  find_package(PythonInterp)
  if (NOT PYTHONINTERP_FOUND)
    message(FATAL_ERROR "Cannot find python for enabling admin tools")
  endif (NOT PYTHONINTERP_FOUND)
  if (USE_GUI_ADMIN_TOOLS)
    find_program(PYUIC NAMES pyuic4 DOC "PyQT UI-compiler executable")
    if (NOT PYUIC)
      message(STATUS "Cannot find PyQt4.  Disabling GUI admin tools")
      set(USE_GUI_ADMIN_TOOLS OFF)
    endif (NOT PYUIC)
  endif (USE_GUI_ADMIN_TOOLS)
endif (USE_ADMIN_TOOLS)

if (USE_MAN_PAGE)
  find_program(SPHINX_BUILD sphinx-build)
  if(NOT SPHINX_BUILD)
    message(FATAL_ERROR "Can't find sphinx-build.")
  endif(NOT SPHINX_BUILD)
endif(USE_MAN_PAGE)

# Validate fsal dependencies

if(USE_FSAL_GLUSTER)
  find_package(PkgConfig)
  IF(GLUSTER_PREFIX)
    set(ENV{PKG_CONFIG_PATH} "${PKG_CONFIG_PATH}:${GLUSTER_PREFIX}/lib/pkgconfig")
  ENDIF(GLUSTER_PREFIX)
  pkg_check_modules(GFAPI glusterfs-api>=7.3.8.6)
  if(NOT GFAPI_FOUND)
    if(STRICT_PACKAGE)
      message(FATAL_ERROR "STRICT PACKAGE: Cannot find GLUSTER GFAPI runtime. Disabling GLUSTER fsal build")
    else(STRICT_PACKAGE)
      message(WARNING "Cannot find GLUSTER GFAPI runtime. Disabling GLUSTER fsal build")
      set(USE_FSAL_GLUSTER OFF)
    endif(STRICT_PACKAGE)
  else(NOT GFAPI_FOUND)
    message(STATUS "GFAPI_INCLUDE_DIRS=${GFAPI_INCLUDE_DIRS}")
    message(STATUS "GFAPI_LIBRARY_DIRS=${GFAPI_LIBRARY_DIRS}")
    include_directories(${GFAPI_INCLUDE_DIRS})
    # missing directory not provided by current version of GlusterFS
    include_directories(${GFAPI_PREFIX}/include)
    link_directories (${GFAPI_LIBRARY_DIRS})
  endif(NOT GFAPI_FOUND)

  if(USE_FSAL_GLUSTER)
    check_include_files("unistd.h;attr/xattr.h" HAVE_XATTR_H)
    if(NOT HAVE_XATTR_H)
      if(STRICT_PACKAGE)
        message(FATAL_ERROR "STRICT PACKAGE: Can not find attr/xattr.h, disabling GLUSTER fsal build")
      else(STRICT_PACKAGE)
        message(WARNING "Can not find attr/xattr.h, disabling GLUSTER fsal build")
        set(USE_FSAL_GLUSTER OFF)
      endif(STRICT_PACKAGE)
    endif(NOT HAVE_XATTR_H)
    check_include_files("acl/libacl.h" HAVE_ACL_H)
    if(HAVE_ACL_H)
	set(USE_POSIX_ACLS ON)
    else()
	set(USE_POSIX_ACLS OFF)
	set(USE_FSAL_GLUSTER OFF)
	message(STATUS "Could not find libacl, disabling GLUSTER fsal build")
    endif(HAVE_ACL_H)
  endif(USE_FSAL_GLUSTER)
endif(USE_FSAL_GLUSTER)

if(USE_FSAL_CEPH)
  find_package(CephFS)
  if(NOT CEPHFS_FOUND)
    if(STRICT_PACKAGE)
      message(FATAL_ERROR "STRICT_PACKAGE : Cannot find CEPH runtime.  Disabling CEPH fsal build")
    else(STRICT_PACKAGE)
      message(WARNING "Cannot find CEPH runtime.  Disabling CEPH fsal build")
      set(USE_FSAL_CEPH OFF)
    endif(STRICT_PACKAGE)
  endif(NOT CEPHFS_FOUND)
endif(USE_FSAL_CEPH)

if(USE_FSAL_RGW)
  # require RGW w/API version 1.1.x
  find_package(RGW 1.1.3)
  if(NOT RGW_FOUND)
    if(STRICT_PACKAGE)
      message(FATAL_ERROR "STRICT_PACKAGE : Cannot find RGW runtime.  Disabling RGW fsal build")
    else(STRICT_PACKAGE)
      message(WARNING
	"Cannot find supported RGW runtime.  Disabling RGW fsal build")
      set(USE_FSAL_RGW OFF)
    endif(STRICT_PACKAGE)
  endif(NOT RGW_FOUND)
endif(USE_FSAL_RGW)

if(USE_FSAL_XFS)
  if(EXISTS /lib/libhandle.so)
    check_library_exists(handle "open_by_handle" "/./lib" HAVE_XFS_LIB)
    if(HAVE_XFS_LIB)
      set(PATH_LIBHANDLE "/lib/libhandle.so" CACHE INTERNAL "debian stretch and ubuntu xenial hack")
    endif(HAVE_XFS_LIB)
  else(EXISTS /lib/libhandle.so)
    check_library_exists(handle "open_by_handle" "" HAVE_XFS_LIB)
  endif(EXISTS /lib/libhandle.so)
  check_include_files("xfs/xfs.h" HAVE_XFS_H)
  if((NOT HAVE_XFS_LIB) OR (NOT HAVE_XFS_H))
   if(STRICT_PACKAGE)
      message(FATAL_ERROR "STRICT_PACKAGE: Cannot find XFS runtime. Disabling XFS build")
    else(STRICT_PACKAGE)
      message(WARNING "Cannot find XFS runtime. Disabling XFS build")
      set(USE_FSAL_XFS OFF)
    endif(STRICT_PACKAGE)
  endif((NOT HAVE_XFS_LIB) OR (NOT HAVE_XFS_H))
endif(USE_FSAL_XFS)

if(USE_FSAL_ZFS)
  check_library_exists(
    zfswrap
    libzfswrap_init
    ${ZFS_PREFIX}/lib
    HAVE_ZFS_LIB
    )
  check_include_files("unistd.h;libzfswrap.h" HAVE_LIBZFSWRAP_H)
  if((NOT HAVE_ZFS_LIB) OR (NOT HAVE_LIBZFSWRAP_H))
   if(STRICT_PACKAGE)
      message(FATAL_ERROR "STRICT_PACKAGE: Cannot find ZFS runtime. Disabling ZFS build")
   else(STRICT_PACKAGE)
      message(WARNING "Cannot find ZFS runtime. Disabling ZFS build")
      set(USE_FSAL_ZFS OFF)
    endif(STRICT_PACKAGE)
  endif((NOT HAVE_ZFS_LIB) OR (NOT HAVE_LIBZFSWRAP_H))
endif(USE_FSAL_ZFS)

# sort out which allocator to use
if(${ALLOCATOR} STREQUAL "jemalloc")
  find_package(JeMalloc)
  if(JEMALLOC_FOUND)
    set(SYSTEM_LIBRARIES ${JEMALLOC_LIBRARIES} ${SYSTEM_LIBRARIES})
  else(JEMALLOC_FOUND)
    message(WARNING "jemalloc not found, falling back to libc")
    set(ALLOCATOR "libc")
  endif(JEMALLOC_FOUND)
elseif(${ALLOCATOR} STREQUAL "tcmalloc")
  find_package(TcMalloc)
  if(TCMALLOC_FOUND)
    set(SYSTEM_LIBRARIES ${TCMALLOC_LIBRARIES} ${SYSTEM_LIBRARIES})
  else(TCMALLOC_FOUND)
    message(WARNING "tcmalloc not found, falling back to libc")
    set(ALLOCATOR "libc")
  endif(TCMALLOC_FOUND)
else()
  if(NOT ${ALLOCATOR} STREQUAL "libc")
    message(SEND_ERROR "${ALLOCATOR} is not a valid option. Valid allocators are: jemalloc|tcmalloc|libc")
  endif()
endif()

# Find optional libraries/packages
if(USE_EFENCE)
  find_package(efence REQUIRED)
  set(SYSTEM_LIBRARIES ${efence_LIBRARIES} ${SYSTEM_LIBRARIES})
endif(USE_EFENCE)

if(USE_DBUS)
  find_package(PkgConfig)
  pkg_check_modules(DBUS REQUIRED dbus-1)
  set(SYSTEM_LIBRARIES ${DBUS_LIBRARIES} ${SYSTEM_LIBRARIES})
  LIST(APPEND CMAKE_LIBRARY_PATH ${DBUS_LIBRARY_DIRS})
  link_directories (${DBUS_LIBRARY_DIRS})
endif(USE_DBUS)

if(USE_NFSIDMAP)
  find_package(NfsIdmap)
  if(NFSIDMAP_FOUND)
    set(SYSTEM_LIBRARIES ${NFSIDMAP_LIBRARY} ${SYSTEM_LIBRARIES})
  else(NFSIDMAP_FOUND)
    message(WARNING "libnfsidmap not found, disabling USE_NFSIDMAP")
    set(USE_NFSIDMAP OFF)
  endif(NFSIDMAP_FOUND)
endif(USE_NFSIDMAP)

if(USE_EXECINFO)
  find_package(ExecInfo REQUIRED)
  set(SYSTEM_LIBRARIES ${EXECINFO_LIBRARY} ${SYSTEM_LIBRARIES})
endif(USE_EXECINFO)

if(USE_CUNIT)
  find_package(cunit REQUIRED)
  set(SYSTEM_LIBRARIES ${cunit_LIBRARIES} ${SYSTEM_LIBRARIES})
endif(USE_CUNIT)

if(_MSPAC_SUPPORT)
  find_package(WBclient REQUIRED)
  if(WBCLIENT_FOUND AND WBCLIENT4_H)
    set(SYSTEM_LIBRARIES ${WBCLIENT_LIBRARIES} ${SYSTEM_LIBRARIES})
  else(WBCLIENT_FOUND AND WBCLIENT4_H)
    message(WARNING "Samba 4 wbclient not found.  Disabling MSPAC_SUPPORT")
    set(_MSPAC_SUPPORT OFF)
  endif(WBCLIENT_FOUND AND WBCLIENT4_H)
endif(_MSPAC_SUPPORT)

if(USE_LTTNG)
  # Set LTTNG_PATH_HINT on the command line
  # if your LTTng is not in a standard place
  find_package(LTTng)
  if(LTTNG_FOUND)
    include_directories(${LTTNG_INCLUDE_DIR})
  else(LTTNG_FOUND)
    message(WARNING "LTTng libraries not found. Disabling USE_LTTNG")
    set(USE_LTTNG OFF)
  endif(LTTNG_FOUND)
endif(USE_LTTNG)

# Cmake 2.6 has issue in managing BISON and FLEX
if( "${CMAKE_MAJOR_VERSION}.${CMAKE_MINOR_VERSION}" VERSION_LESS "2.8" )
   message( status "CMake 2.6 detected, using portability hooks" )
   set(CMAKE_CURRENT_LIST_DIR /usr/share/cmake/Modules )
   set(CMAKE_MODULE_PATH ${CMAKE_CURRENT_SOURCE_DIR}/cmake/portability_cmake_2.8  /usr/share/cmake/Modules ${CMAKE_MODULE_PATH})
endif( "${CMAKE_MAJOR_VERSION}.${CMAKE_MINOR_VERSION}" VERSION_LESS "2.8" )

include_directories(
  "${PROJECT_BINARY_DIR}/include"
  "${PROJECT_SOURCE_DIR}/include"
  "${OS_INCLUDE_DIR}"
)

if (HAVE_KRB5)
  include_directories(
    "${KRB5_INCLUDE_DIRS}"
    )
endif (HAVE_KRB5)

# Fixup loose bits of autotools legacy
set(_USE_9P ${USE_9P})
set(_USE_9P_RDMA ${USE_9P_RDMA})
set(_USE_NFS3 ${USE_NFS3})
set(_USE_NLM ${USE_NLM})

if(USE_CB_SIMULATOR)
  set(_USE_CB_SIMULATOR ON)
endif(USE_CB_SIMULATOR)


# Find misc system libs
find_library(LIBRT rt)  # extended Pthreads functions

# We need to have libcap installed
find_library(LIBCAP cap)  # Management of Capablilities
check_library_exists(
	cap
	cap_set_proc
	""
	HAVE_LIBCAP
	)

if(HAVE_LIBCAP)
  set(SYSTEM_LIBRARIES ${SYSTEM_LIBRARIES} ${LIBCAP})
  set(USE_CAPS ON)
else(HAVE_LIBCAP)
  set(USE_CAPS OFF)
  message(STATUS "Could not find capabilities library, disabling USE_CAPS")
endif(HAVE_LIBCAP)

# Check if we have libblkid and libuuid, will just be reported under one
# flag USE_BLKID

check_include_files("blkid/blkid.h" HAVE_LIBBLKID_H)
find_library(LIBBLKID blkid)  # Management of Capablilities
check_library_exists(
	blkid
	blkid_devno_to_devname
	""
	HAVE_LIBBLKID
	)

check_include_files("uuid/uuid.h" HAVE_LIBUUID_H)
find_library(LIBUUID uuid)  # Management of Capablilities
check_library_exists(
	uuid
	uuid_parse
	""
	HAVE_LIBUUID
	)

if(HAVE_LIBBLKID AND HAVE_LIBUUID AND HAVE_LIBBLKID_H AND HAVE_LIBUUID_H)
  # we have all the libraries and include files to use libblkid and libuuid
  set(SYSTEM_LIBRARIES ${SYSTEM_LIBRARIES} ${LIBBLKID} ${LIBUUID})
  set(USE_BLKID ON)
else(HAVE_LIBBLKID AND HAVE_LIBUUID AND HAVE_LIBBLKID_H AND HAVE_LIBUUID_H)
  # we are missing something and can't use libblkid and libuuid
  set(USE_BLKID OFF)
  if(NOT HAVE_LIBBLKID)
    message(STATUS "Could not find blkid library, disabling USE_BLKID")
  elseif(NOT HAVE_LIBUUID)
    message(STATUS "Could not find uuid library, disabling USE_BLKID")
  elseif(NOT HAVE_LIBBLKID_H)
    message(STATUS "Could not find blkid header files, disabling USE_BLKID")
  else(NOT HAVE_LIBBLKID)
    message(STATUS "Could not find uuid header files, disabling USE_BLKID")
  endif(NOT HAVE_LIBBLKID)
endif(HAVE_LIBBLKID AND HAVE_LIBUUID AND HAVE_LIBBLKID_H AND HAVE_LIBUUID_H)

# check is daemon exists
# I use check_library_exists there to be portab;e
check_library_exists(
	c
	daemon
	""
	HAVE_DAEMON
	)

# Roll up required libraries

#Protocols we support
set(PROTOCOLS
  nfsproto
  rquota
)

if(USE_NLM)
  set(PROTOCOLS ${PROTOCOLS} nlm)
endif(USE_NLM)

if(USE_9P)
  set(PROTOCOLS ${PROTOCOLS} 9p)
endif(USE_9P)

set(PROTOCOLS
  ${PROTOCOLS}
  nfs_mnt_xdr
  )

# Core subsystems
set(GANESHA_CORE
  sal
  idmap
  avltree
  hashtable
  rpcal
  support
  nfs4callbacks
  cidr
  string_utils
  hash
  log
  uid2grp
  netgroup_cache
  fsalpseudo
  fsalmdcache
  )

if(USE_CACHE_INODE)
  set(GANESHA_CORE ${GANESHA_CORE} cache_inode)
endif(USE_CACHE_INODE)

if(USE_DBUS)
  set(GANESHA_CORE ${GANESHA_CORE} gshdbus)
endif(USE_DBUS)

if(USE_9P_RDMA)
  find_package(PkgConfig)
  IF(MOOSHIKA_PREFIX)
    set(ENV{PKG_CONFIG_PATH} "${PKG_CONFIG_PATH}:${MOOSHIKA_PREFIX}/lib/pkgconfig")
  ENDIF()
  pkg_check_modules(MOOSHIKA REQUIRED libmooshika>=0.6)
  # Remove rdma and ibverbs libraries that have already been found by FindRDMA
  #
  # TODO: this temporary workaround will no longer be required
  # with future mooshika versions (>1.0)
  # Original code is: set(GANESHA_CORE ${GANESHA_CORE} ${MOOSHIKA_LIBRARIES})
  #
  set(MOOSHIKA_LIBS_EXCEPT_RDMA ${MOOSHIKA_LIBRARIES})
  list(REMOVE_ITEM MOOSHIKA_LIBS_EXCEPT_RDMA rdmacm ibverbs)
  set(GANESHA_CORE ${GANESHA_CORE} ${MOOSHIKA_LIBS_EXCEPT_RDMA})

  include_directories(${MOOSHIKA_INCLUDE_DIRS})
  link_directories (${MOOSHIKA_LIBRARY_DIRS})
endif(USE_9P_RDMA)

set(NTIRPC_MIN_VERSION 1.5.3)
if (USE_SYSTEM_NTIRPC)
  find_package(NTIRPC ${NTIRPC_MIN_VERSION} REQUIRED)
else (USE_SYSTEM_NTIRPC)
  # Set options for submodule
  set(USE_RPC_RDMA ${USE_NFS_RDMA} CACHE BOOL "Use RDMA")
  set(TIRPC_EPOLL ${TIRPC_EPOLL} CACHE BOOL "Use EPOLL")
  set(USE_GSS ${USE_GSS} CACHE BOOL "Use GSS")
  add_subdirectory(libntirpc)
  set(NTIRPC_LIBRARY ntirpc)
  set(NTIRPC_INCLUDE_DIR "${PROJECT_SOURCE_DIR}/libntirpc/ntirpc/")
  message(STATUS "Using ntirpc submodule")
endif (USE_SYSTEM_NTIRPC)
message(${NTIRPC_INCLUDE_DIR})
include_directories(${NTIRPC_INCLUDE_DIR})

# All the plumbing in the basement
set(SYSTEM_LIBRARIES
  ${SYSTEM_LIBRARIES}
  gos
  ${LIBDL}
  ${KRB5_LIBRARIES}
  ${CMAKE_THREAD_LIBS_INIT}
  ${LIBRT}
  ${NTIRPC_LIBRARY}
)

# Config file; make sure it doesn't clobber an existing one
include(${CMAKE_SOURCE_DIR}/cmake/modules/InstallPackageConfigFile.cmake)
InstallPackageConfigFile(${CMAKE_SOURCE_DIR}/config_samples/vfs.conf ${SYSCONFDIR}/ganesha ganesha.conf)
# Sample config files
if( ${DISTRO} MATCHES "SLES" )
  install(DIRECTORY config_samples DESTINATION share/doc/packages/ganesha)
else( ${DISTRO} MATCHES "SLES" )
  install(DIRECTORY config_samples DESTINATION share/doc/ganesha)
endif( ${DISTRO} MATCHES "SLES" )
# pre-create PREFIX/var/run/ganesha
install(DIRECTORY DESTINATION ${SYSSTATEDIR}/run/ganesha)

add_subdirectory(log)
add_subdirectory(config_parsing)
add_subdirectory(cidr)
add_subdirectory(test)
add_subdirectory(avl)
add_subdirectory(hashtable)
if(USE_CACHE_INODE)
  add_subdirectory(cache_inode)
endif(USE_CACHE_INODE)
add_subdirectory(SAL)
add_subdirectory(RPCAL)
add_subdirectory(Protocols)
add_subdirectory(support)
add_subdirectory(os)

add_subdirectory(FSAL)
add_subdirectory(idmapper)

add_subdirectory(MainNFSD)
add_subdirectory(tools)

if(USE_GTEST)
  add_subdirectory(gtest)
endif(USE_GTEST)

if(USE_DBUS)
  add_subdirectory(dbus)
endif(USE_DBUS)

if(USE_LTTNG)
  add_subdirectory(tracing)
endif(USE_LTTNG)

add_subdirectory(scripts)
add_subdirectory(doc)
# display configuration vars

message(STATUS)
message(STATUS "-------------------------------------------------------")
message(STATUS "PLATFORM = ${PLATFORM}")
message(STATUS "VERSION = ${GANESHA_VERSION}")
message(STATUS "BUILD HOST = ${BUILD_HOST_NAME}")
message(STATUS "-------------------------------------------------------")
message(STATUS "USE_FSAL_PROXY = ${USE_FSAL_PROXY}")
message(STATUS "USE_FSAL_VFS = ${USE_FSAL_VFS}")
message(STATUS "USE_FSAL_CEPH = ${USE_FSAL_CEPH}")
message(STATUS "USE_FSAL_CEPH_MKNOD = ${USE_FSAL_CEPH_MKNOD}")
message(STATUS "USE_FSAL_CEPH_SETLK = ${USE_FSAL_CEPH_SETLK}")
message(STATUS "USE_FSAL_CEPH_LL_LOOKUP_ROOT = ${USE_FSAL_CEPH_LL_LOOKUP_ROOT}")
message(STATUS "USE_FSAL_CEPH_STATX = ${USE_FSAL_CEPH_STATX}")
message(STATUS "USE_FSAL_RGW = ${USE_FSAL_RGW}")
message(STATUS "USE_FSAL_XFS = ${USE_FSAL_XFS}")
message(STATUS "USE_FSAL_PANFS = ${USE_FSAL_PANFS}")
message(STATUS "USE_FSAL_GPFS = ${USE_FSAL_GPFS}")
message(STATUS "USE_FSAL_ZFS = ${USE_FSAL_ZFS}")
message(STATUS "USE_FSAL_GLUSTER = ${USE_FSAL_GLUSTER}")
message(STATUS "USE_FSAL_NULL = ${USE_FSAL_NULL}")
message(STATUS "USE_FSAL_MEM = ${USE_FSAL_MEM}")
message(STATUS "USE_SYSTEM_NTIRPC = ${USE_SYSTEM_NTIRPC}")
message(STATUS "USE_DBUS = ${USE_DBUS}")
message(STATUS "USE_CB_SIMULATOR = ${USE_CB_SIMULATOR}")
message(STATUS "USE_NFSIDMAP = ${USE_NFSIDMAP}")
message(STATUS "ENABLE_ERROR_INJECTION = ${ENABLE_ERROR_INJECTION}")
message(STATUS "ENABLE_VFS_DEBUG_ACL = ${ENABLE_VFS_DEBUG_ACL}")
message(STATUS "ENABLE_RFC_ACL = ${ENABLE_RFC_ACL}")
message(STATUS "USE_CAPS = ${USE_CAPS}")
message(STATUS "USE_BLKID = ${USE_BLKID}")
message(STATUS "STRICT_PACKAGE = ${STRICT_PACKAGE}")
message(STATUS "DISTNAME_HAS_GIT_DATA = ${DISTNAME_HAS_GIT_DATA}" )
message(STATUS "_MSPAC_SUPPORT = ${_MSPAC_SUPPORT}")
message(STATUS "USE_EFENCE = ${USE_EFENCE}")
message(STATUS "_NO_TCP_REGISTER = ${_NO_TCP_REGISTER}")
message(STATUS "_NO_PORTMAPPER = ${_NO_PORTMAPPER}")
message(STATUS "_NO_XATTRD = ${_NO_XATTRD}")
message(STATUS "DEBUG_SAL = ${DEBUG_SAL}")
message(STATUS "_VALGRIND_MEMCHECK = ${_VALGRIND_MEMCHECK}")
message(STATUS "PROXY_HANDLE_MAPPING = ${PROXY_HANDLE_MAPPING}")
message(STATUS "DEBUG_SYMS = ${DEBUG_SYMS}")
message(STATUS "COVERAGE = ${COVERAGE}")
message(STATUS "ENFORCE_GCC = ${ENFORCE_GCC}")
message(STATUS "USE_GTEST = ${USE_GTEST}")
message(STATUS "GTEST_PREFIX = ${GTEST_PREFIX}")
message(STATUS "GTEST_MAIN = ${GTEST_MAIN}")
message(STATUS "PROFILING = ${PROFILING}")
message(STATUS "USE_GSS = ${USE_GSS}")
message(STATUS "TIRPC_EPOLL = ${TIRPC_EPOLL}")
message(STATUS "USE_9P = ${USE_9P}")
message(STATUS "_USE_9P = ${_USE_9P}")
message(STATUS "_USE_9P_RDMA = ${_USE_9P_RDMA}")
message(STATUS "USE_NFS_RDMA = ${USE_NFS_RDMA}")
message(STATUS "USE_NFS3 = ${USE_NFS3}")
message(STATUS "USE_NLM = ${USE_NLM}")
message(STATUS "KRB5_PREFIX = ${KRB5_PREFIX}")
message(STATUS "CEPH_PREFIX = ${CEPH_PREFIX}")
message(STATUS "RGW_PREFIX = ${RGW_PREFIX}")
message(STATUS "GLUSTER_PREFIX = ${GLUSTER_PREFIX}")
message(STATUS "ZFS_PREFIX = ${ZFS_PREFIX}")
message(STATUS "CMAKE_PREFIX_PATH = ${CMAKE_PREFIX_PATH}")
message(STATUS "_GIT_HEAD_COMMIT = ${_GIT_HEAD_COMMIT}")
message(STATUS "_GIT_HEAD_COMMIT_ABBREV = ${_GIT_HEAD_COMMIT_ABBREV}")
message(STATUS "_GIT_DESCRIBE = ${_GIT_DESCRIBE}")
message(STATUS "ALLOCATOR = ${ALLOCATOR}")
message(STATUS "GOLD_LINKER = ${GOLD_LINKER}")
message(STATUS "CMAKE_INSTALL_PREFIX = ${CMAKE_INSTALL_PREFIX}")
message(STATUS "FSAL_DESTINATION = ${FSAL_DESTINATION}")
message(STATUS "USE_ADMIN_TOOLS = ${USE_ADMIN_TOOLS}")
message(STATUS "USE_GUI_ADMIN_TOOLS = ${USE_GUI_ADMIN_TOOLS}")
message(STATUS "MODULES_PATH = ${MODULES_PATH}")
message(STATUS "USE_TSAN = ${USE_TSAN}")
message(STATUS "USE_LTTNG = ${USE_LTTNG}")
message(STATUS "USE_BLKIN = ${USE_BLKIN}")
message(STATUS "USE_VSOCK = ${USE_VSOCK}")
message(STATUS "USE_TOOL_MULTILOCK = ${USE_TOOL_MULTILOCK}")
message(STATUS "USE_MAN_PAGE = ${USE_MAN_PAGE}")

#force command line options to be stored in cache
set(USE_FSAL_VFS ${USE_FSAL_VFS}
  CACHE BOOL
   "build VFS FSAL shared library"
   FORCE)

set(USE_FSAL_PROXY ${USE_FSAL_PROXY}
  CACHE BOOL
   "build PROXY FSAL shared library"
   FORCE)

set(USE_FSAL_CEPH ${USE_FSAL_CEPH}
  CACHE BOOL
   "build CEPH FSAL shared library"
   FORCE)

 set(USE_FSAL_RGW ${USE_FSAL_RGW}
  CACHE BOOL
   "build RGW FSAL shared library"
   FORCE)

set(USE_FSAL_XFS ${USE_FSAL_XFS}
  CACHE BOOL
   "build XFS FSAL"
   FORCE)

set(USE_FSAL_PANFS ${USE_FSAL_PANFS}
  CACHE BOOL
   "build PanFS FSAL"
   FORCE)

set(USE_FSAL_GPFS ${USE_FSAL_GPFS}
  CACHE BOOL
   "build GPFS FSAL"
   FORCE)

set(USE_FSAL_ZFS ${USE_FSAL_ZFS}
  CACHE BOOL
   "build ZFS FSAL"
   FORCE)

set(USE_FSAL_GLUSTER ${USE_FSAL_GLUSTER}
  CACHE BOOL
   "build GLUSTER FSAL"
   FORCE)

set(USE_FSAL_MEM ${USE_FSAL_MEM}
  CACHE BOOL
   "build GLUSTER FSAL"
   FORCE)

set(USE_DBUS ${USE_DBUS}
  CACHE BOOL
   "enable DBUS protocol support"
   FORCE)

set(USE_CB_SIMULATOR ${USE_CB_SIMULATOR}
  CACHE BOOL
   "enable callback simulator thread"
   FORCE)

set(USE_NFSIDMAP ${USE_NFSIDMAP}
  CACHE BOOL
   "Use of libnfsidmap for name resolution"
   FORCE)

set(DEBUG_SAL ${DEBUG_SAL}
  CACHE BOOL
   "enable debug SAL"
   FORCE)

set(_VALGRIND_MEMCHECK ${_VALGRIND_MEMCHECK}
  CACHE BOOL
   "Initialize buffers passed to GPFS ioctl"
   FORCE)

set(ENABLE_ERROR_INJECTION ${ENABLE_ERROR_INJECTION}
  CACHE BOOL
   "enable error injection"
   FORCE)

set(ENABLE_VFS_DEBUG_ACL ${ENABLE_VFS_DEBUG_ACL}
  CACHE BOOL
   "Enable debug ACL store for VFS"
   FORCE)

set(ENABLE_RFC_ACL ${ENABLE_RFC_ACL}
  CACHE BOOL
   "Enable debug ACL store for VFS"
   FORCE)

set(_MSPAC_SUPPORT ${_MSPAC_SUPPORT}
  CACHE BOOL
   "enable mspac winbind support"
   FORCE)

set(STRICT_PACKAGE ${STRICT_PACKAGE}
  CACHE BOOL
   "enable strict packaging behavior"
   FORCE)

set( DISTNAME_HAS_GIT_DATA ${DISTNAME_HAS_GIT_DATA}
  CACHE BOOL
  "Distribution package's name carries git data"
  FORCE)

set(USE_9P ${USE_9P}
  CACHE BOOL
   "enable 9P support"
   FORCE)

set(_USE_9P ${_USE_9P}
  CACHE BOOL
   "enable 9P support in config"
   FORCE)

set(_USE_9P_RDMA ${_USE_9P_RDMA}
  CACHE BOOL
   "enable 9P_RDMA support"
   FORCE)

set(USE_NFS3 ${USE_NFS3}
  CACHE BOOL
   "enable NFSv3 support"
   FORCE)

set(USE_NLM ${USE_NLM}
  CACHE BOOL
   "enable NLM support"
   FORCE)

set(USE_ADMIN_TOOLS ${USE_ADMIN_TOOLS}
  CACHE BOOL
  "Package Admin Scripts"
  FORCE)

set(USE_GUI_ADMIN_TOOLS ${USE_GUI_ADMIN_TOOLS}
  CACHE BOOL
  "Package GUI Admin Scripts"
  FORCE)

set(USE_TSAN ${USE_TSAN}
  CACHE BOOL
  "Enable GCC Thread-Sanitizer"
  FORCE)

set(USE_LTTNG ${USE_LTTNG}
  CACHE BOOL
  "Enable LTTng tracing"
  FORCE)

set(USE_NFS_RDMA ${USE_NFS_RDMA}
  CACHE BOOL
  "enable nfs RDMA"
  FORCE)

set(_USE_NFS_RDMA ${USE_NFS_RDMA}
  CACHE BOOL
  "enable nfs RDMA in config"
  FORCE)

# Now create a useable config.h
configure_file(
  "${PROJECT_SOURCE_DIR}/include/config-h.in.cmake"
  "${PROJECT_BINARY_DIR}/include/config.h"
)


########### add a "make dist" and a "make rpm"  ###############

set( PKG_NAME "${CPACK_PACKAGE_FILE_NAME}.tar.gz")
add_custom_target(dist COMMAND ${CMAKE_MAKE_PROGRAM} package_source)

# Tweak the "%bcond_<with|without> in the specfile for every
# optional feature. Take care on the logic of this syntax
# %bcond_with means you add a "--with" option, default is "without this feature"
# %bcond_without adds a"--without" so the feature is enabled by default
# This has to be coherent with chosen FSALs
if(USE_FSAL_ZFS)
    set(BCOND_ZFS "%bcond_without")
else(USE_FSAL_ZFS)
    set(BCOND_ZFS "%bcond_with")
endif(USE_FSAL_ZFS)

if(USE_FSAL_XFS)
    set(BCOND_XFS "%bcond_without")
else(USE_FSAL_XFS)
    set(BCOND_XFS "%bcond_with")
endif(USE_FSAL_XFS)

if(USE_FSAL_PANFS)
    set(BCOND_PANFS "%bcond_without")
else(USE_FSAL_PANFS)
    set(BCOND_PANFS "%bcond_with")
endif(USE_FSAL_PANFS)

if(USE_FSAL_GPFS)
    set(BCOND_GPFS "%bcond_without")
else(USE_FSAL_GPFS)
    set(BCOND_GPFS "%bcond_with")
endif(USE_FSAL_GPFS)

if(USE_FSAL_CEPH)
    set(BCOND_CEPH "%bcond_without")
else(USE_FSAL_CEPH)
    set(BCOND_CEPH "%bcond_with")
endif(USE_FSAL_CEPH)

if(USE_FSAL_RGW)
    set(BCOND_RGW "%bcond_without")
else(USE_FSAL_RGW)
    set(BCOND_RGW "%bcond_with")
endif(USE_FSAL_RGW)

if(USE_FSAL_GLUSTER)
    set(BCOND_GLUSTER "%bcond_without")
else(USE_FSAL_GLUSTER)
    set(BCOND_GLUSTER "%bcond_with")
endif(USE_FSAL_GLUSTER)

if(USE_FSAL_NULL)
    set(BCOND_NULLFS "%bcond_without")
else(USE_FSAL_NULL)
    set(BCOND_NULLFS "%bcond_with")
endif(USE_FSAL_NULL)

if(USE_FSAL_MEM)
    set(BCOND_MEM "%bcond_without")
else(USE_FSAL_MEM)
    set(BCOND_MEM "%bcond_with")
endif(USE_FSAL_MEM)

if(USE_9P_RDMA)
    set(BCOND_RDMA "%bcond_without")
else(USE_9P_RDMA)
    set(BCOND_RDMA "%bcond_with")
endif(USE_9P_RDMA)

if(USE_LTTNG)
    set(BCOND_LTTNG "%bcond_without")
else(USE_LTTNG)
    set(BCOND_LTTNG "%bcond_with")
endif(USE_LTTNG)

if(${ALLOCATOR} STREQUAL "jemalloc")
    set(BCOND_JEMALLOC "%bcond_without")
else(${ALLOCATOR} STREQUAL "jemalloc")
    set(BCOND_JEMALLOC "%bcond_with")
endif(${ALLOCATOR} STREQUAL "jemalloc")

if(USE_ADMIN_TOOLS)
    set(BCOND_UTILS "%bcond_without")
else(USE_ADMIN_TOOLS)
    set(BCOND_UTILS "%bcond_with")
endif(USE_ADMIN_TOOLS)

if(USE_GUI_ADMIN_TOOLS)
    set(BCOND_GUI_UTILS "%bcond_without")
else(USE_GUI_ADMIN_TOOLS)
    set(BCOND_GUI_UTILS "%bcond_with")
endif(USE_GUI_ADMIN_TOOLS)

if (USE_SYSTEM_NTIRPC)
  set(BCOND_NTIRPC "%bcond_without")
else(USE_SYSTEM_NTIRPC)
  set(BCOND_NTIRPC "%bcond_with")
endif(USE_SYSTEM_NTIRPC)

if (USE_MAN_PAGE)
  set(BCOND_MAN_PAGE "%bcond_without")
else(USE_MAN_PAGE)
  set(BCOND_MAN_PAGE "%bcond_with")
endif(USE_MAN_PAGE)

# Now create a useable specfile
configure_file(
  "${PROJECT_SOURCE_DIR}/nfs-ganesha.spec-in.cmake"
  "${PROJECT_SOURCE_DIR}/nfs-ganesha.spec"
)

configure_file(
  "${PROJECT_SOURCE_DIR}/scripts/systemd/nfs-ganesha-config.service-in.cmake"
  "${PROJECT_SOURCE_DIR}/scripts/systemd/nfs-ganesha-config.service"
)

add_custom_target( rpm DEPENDS dist)
add_custom_command(TARGET rpm
                  COMMAND sh -c "rpmbuild -ta ${PKG_NAME}"
		  VERBATIM
		  DEPENDS dist)

set(RPMDEST "--define '_srcrpmdir ${CMAKE_CURRENT_BINARY_DIR}'")
add_custom_target( srpm DEPENDS dist)
add_custom_command(TARGET srpm
                  COMMAND sh -c "rpmbuild ${RPMDEST} -ts ${PKG_NAME}"
		  VERBATIM
		  DEPENDS dist)

# Make a docker image
set(DOCKER_TMP_INSTALL_PATH "${PROJECT_BINARY_DIR}/docker/root")
find_package(LSB)
if(LSB_RELEASE_EXECUTABLE)
  string(TOLOWER ${LSB_RELEASE_ID_SHORT} DOCKER_DISTRO)
  set(DOCKER_DISTRO_VERSION "${LSB_RELEASE_RELEASE_SHORT}")

  configure_file(
    "${PROJECT_SOURCE_DIR}/scripts/docker/entrypoint.sh-in.cmake"
    "${PROJECT_BINARY_DIR}/docker/entrypoint.sh"
    @ONLY
    )
  configure_file(
    "${PROJECT_SOURCE_DIR}/scripts/docker/Dockerfile-in.cmake"
    "${PROJECT_BINARY_DIR}/docker/Dockerfile"
    @ONLY
    )
  add_custom_target(docker
    COMMAND sh -c "make DESTDIR=${PROJECT_BINARY_DIR}/docker/root install"
    COMMAND sh -c "docker build -t ganesha/dev ${PROJECT_BINARY_DIR}/docker"
    VERBATIM )
  add_dependencies(docker ganesha.nfsd )
endif(LSB_RELEASE_EXECUTABLE)


if(COVERAGE)
	find_program(LCOV_EXEC lcov)
	find_program(GENHTML_EXEC genhtml)
	if(LCOV_EXEC AND GENHTML_EXEC)
		add_custom_target(lcov)
		add_custom_command(TARGET lcov
			COMMAND ${LCOV_EXEC} --capture --directory .
			--output-file coverage.info
			COMMAND ${GENHTML_EXEC} coverage.info
			--output-directory ./coverage_html/
			VERBATIM
			WORKING_DIRECTORY ${CMAKE_CURRENT_BINARY_DIR}
			)
	endif(LCOV_EXEC AND GENHTML_EXEC)
endif(COVERAGE)

########### add a "make doc" target to call Doxygen
find_package(Doxygen)
if(DOXYGEN_FOUND)
  configure_file(${CMAKE_CURRENT_SOURCE_DIR}/Doxyfile.in
		 ${CMAKE_CURRENT_BINARY_DIR}/Doxyfile @ONLY)
  add_custom_target(doc
    ${DOXYGEN_EXECUTABLE} ${CMAKE_CURRENT_BINARY_DIR}/Doxyfile
    WORKING_DIRECTORY ${CMAKE_CURRENT_BINARY_DIR}
    )
endif(DOXYGEN_FOUND)

# Include thread-sanitizer module
include(${CMAKE_SOURCE_DIR}/cmake/tsan.cmake)<|MERGE_RESOLUTION|>--- conflicted
+++ resolved
@@ -39,11 +39,8 @@
 # Patch level is always ".0" for mainline (master).  It is blank for development.
 # When starting a stable maintenance branch, this becomes ".N"
 # where N is monotonically increasing starting at 1. Remember to include the "." !!
-<<<<<<< HEAD
+
 set(GANESHA_PATCH_LEVEL .1.1)
-=======
-set(GANESHA_PATCH_LEVEL )
->>>>>>> 9ab9fcdd
 
 # Extra version is for naming development/RC.  It is blank in master/stable branches
 # so it can be available to end-users to name local variants/versions
