--- conflicted
+++ resolved
@@ -1,22 +1,5 @@
 AM_CFLAGS                     = -Wimplicit $(FSAL_CFLAGS) $(SEC_CFLAGS)
 
-<<<<<<< HEAD
-if USE_BUDDY_SYSTEM
-BUDDY_LIB_FLAGS = $(top_srcdir)/BuddyMalloc/libBuddyMalloc.la
-else
-BUDDY_LIB_FLAGS =
-endif
-
-used_libs  = $(FSAL_LIB) $(FSAL_LDFLAGS) \
-                                ../../Log/liblog.la \
-                                ../../HashTable/libhashtable.la \
-                                $(BUDDY_LIB_FLAGS) \
-                                ../../RW_Lock/librwlock.la \
-                                ../../SemN/libSemN.la \
-                                ../../ConfigParsing/libConfigParsing.la \
-                                ../../Common/libcommon_utils.la \
-                                -lpthread
-=======
 used_libs  = $(FSAL_LIB) $(FSAL_LDFLAGS)             \
              ../../Log/liblog.la                     \
              ../../HashTable/libhashtable.la         \
@@ -26,7 +9,6 @@
              ../../ConfigParsing/libConfigParsing.la \
              ../../Common/libcommon_utils.la         \
              -lpthread
->>>>>>> b3942aa9
 
 noinst_LTLIBRARIES          = libfsalfuse.la
 
