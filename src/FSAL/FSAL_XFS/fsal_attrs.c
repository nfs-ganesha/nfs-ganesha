--- conflicted
+++ resolved
@@ -152,11 +152,7 @@
   if(!p_filehandle || !p_context || !p_object_attributes)
     Return(ERR_FSAL_FAULT, 0, INDEX_FSAL_getattrs);
 
-<<<<<<< HEAD
-  if(xh->data.type == DT_LNK)
-=======
   if(xh->data.type)
->>>>>>> 0b6699a9
     {
       TakeTokenFSCall();
       st = bulkstat_by_inode(p_context, xh->data.inode, p_object_attributes);
@@ -164,8 +160,6 @@
     }
   else
     {
-<<<<<<< HEAD
-
       TakeTokenFSCall();
       st = fsal_internal_handle2fd(p_context, p_filehandle, &fd, O_RDONLY);
       ReleaseTokenFSCall();
@@ -189,31 +183,6 @@
 	    Return(posix2fsal_error(errsv), errsv, INDEX_FSAL_getattrs);
 	}
 
-=======
-      TakeTokenFSCall();
-      st = fsal_internal_handle2fd(p_context, p_filehandle, &fd, O_RDONLY);
-      ReleaseTokenFSCall();
-
-      if(FSAL_IS_ERROR(st))
-	ReturnStatus(st, INDEX_FSAL_getattrs);
-
-      /* get file metadata */
-      TakeTokenFSCall();
-      rc = fstat(fd, &buffstat);
-      errsv = errno;
-      ReleaseTokenFSCall();
-
-      close(fd);
-
-      if(rc != 0)
-	{
-	  if(errsv == ENOENT)
-	    Return(ERR_FSAL_STALE, errsv, INDEX_FSAL_getattrs);
-	  else
-	    Return(posix2fsal_error(errsv), errsv, INDEX_FSAL_getattrs);
-	}
-
->>>>>>> 0b6699a9
       /* convert attributes */
       st = posix2fsal_attributes(&buffstat, p_object_attributes);
     }
