/*
 * vim:expandtab:shiftwidth=8:tabstop=8:
 *
 * Copyright (C) Panasas Inc., 2011
 * Author: Sachin Bhamare sbhamare@panasas.com
 *
 * This program is free software; you can redistribute it and/or
 * modify it under the terms of the GNU Lesser General Public License
 * as published by the Free Software Foundation; either version 3 of
 * the License, or (at your option) any later version.
 *
 * This program is distributed in the hope that it will be useful, but
 * WITHOUT ANY WARRANTY; without even the implied warranty of
 * MERCHANTABILITY or FITNESS FOR A PARTICULAR PURPOSE.  See the GNU
 * Lesser General Public License for more details.
 *
 * You should have received a copy of the GNU Lesser General Public
 * License along with this library; if not, write to the Free Software
<<<<<<< HEAD
 * Foundation, Inc., 51 Franklin Street, Fifth Floor, Boston, MA  02110-1301 USA
 *
 * -------------
 */

/**
 * \file    atsyscalls.c
 * \author  Author: Sachin Bhamare
 * \version Revision: 1.0
 * \brief   platform dependant syscalls
 *
=======
 * Foundation, Inc., 51 Franklin Street, Fifth Floor, Boston, MA
 * 02110-1301 USA
 *
 */

/**
 * @file    atsyscalls.c
 * @brief   platform dependant syscalls
>>>>>>> 4f5828b3
 */

#include <unistd.h>
#include <sys/stat.h>
#include <sys/syscall.h>
#include "syscalls.h"

#if __FreeBSD_cc_version  >= 800001
/* Fllowing syscalls are not yet implemented in vanilla FreeBSD kernels  */
int getfhat(int fd, const char *path, fhandle_t *fhp)
{
	/* currently this is only a stub untill we implement getfhat() */
	/* in FreeBSD kernel */
	return ENOTSUP;
}

int fhlink(struct fhandle *fhp, int tofd, const char *to)
{
	return ENOTSUP;
}

int fhreadlink(struct fhandle *fhp, char *buf, size_t bufsize)
{
	return ENOTSUP;
}

#endif

#ifndef SYS_openat
/*
 *  * Allow compliation (only) on FreeBSD versions without these syscalls
 *   * These numbers match the modified FreeBSD 7.2 used by Panasas
 *    */

#define SYS_faccessat   511
#define SYS_fchmodat    512
#define SYS_fchownat    513
#define SYS_fstatat     514
#define SYS_futimesat   515
#define SYS_linkat      516
#define SYS_mkdirat     517
#define SYS_mkfifoat    518
#define SYS_mknodat     519
#define SYS_openat      520
#define SYS_readlinkat  521
#define SYS_renameat    522
#define SYS_symlinkat   523
#define SYS_unlinkat    524
#define SYS_getfhat     525
#define SYS_fhlink      526
#define SYS_fhreadlink  527

int openat(int dir_fd, const char *file, int oflag, mode_t mode)
{
	return syscall(SYS_openat, dir_fd, file, oflag, mode);
}

int mkdirat(int dir_fd, const char *file, mode_t mode)
{
	return syscall(SYS_mkdirat, dir_fd, file, mode);
}

int mknodat(int dir_fd, const char *file, mode_t mode, dev_t dev)
{
	return syscall(SYS_mknodat, dir_fd, file, mode, dev);
}

int fchownat(int dir_fd, const char *file, uid_t owner, gid_t group, int flag)
{
	return syscall(SYS_fchownat, dir_fd, file, owner, group, flag);
}

int futimesat(int dir_fd, char *filename, struct timeval *utimes)
{
	return syscall(SYS_futimesat, dir_fd, filename, utimes);
}

int fstatat(int dir_fd, const char *file, struct stat *st, int flag)
{
	return syscall(SYS_fstatat, dir_fd, file, st, flag);
}

int unlinkat(int dir_fd, const char *file, int flag)
{
	return syscall(SYS_unlinkat, dir_fd, file, flag);
}

int renameat(int oldfd, const char *old, int newfd, const char *new)
{
	return syscall(SYS_renameat, oldfd, old, newfd, new);
}

int linkat(int fromfd, const char *from, int tofd, const char *to, int flags)
{
	return syscall(SYS_linkat, fromfd, from, tofd, to, flags);
}

int symlinkat(const char *from, int tofd, const char *to)
{
	return syscall(SYS_symlinkat, from, tofd, to);
}

int readlinkat(int fd, const char *path, char *buf, size_t len)
{
	return syscall(SYS_readlinkat, fd, path, buf, len);
}

int fchmodat(int dir_fd, const char *filename, mode_t mode, int flags)
{
	return syscall(SYS_fchmodat, dir_fd, filename, mode, flags);
}

int faccessat(int dir_fd, char *filename, int mode, int flags)
{
	return syscall(SYS_faccessat, dir_fd, filename, mode, flags);
}

int getfhat(int dir_fd, char *fname, struct fhandle *fhp, int flag)
{
	return syscall(SYS_getfhat, dir_fd, fname, fhp, flag);
}

int fhlink(struct fhandle *fhp, int tofd, const char *to)
{
	return syscall(SYS_fhlink, fhp, tofd, to);
}

int fhreadlink(struct fhandle *fhp, char *buf, size_t bufsize)
{
	return syscall(SYS_fhreadlink, fhp, buf, bufsize);
}

#endif				/* SYS_openat */<|MERGE_RESOLUTION|>--- conflicted
+++ resolved
@@ -16,19 +16,6 @@
  *
  * You should have received a copy of the GNU Lesser General Public
  * License along with this library; if not, write to the Free Software
-<<<<<<< HEAD
- * Foundation, Inc., 51 Franklin Street, Fifth Floor, Boston, MA  02110-1301 USA
- *
- * -------------
- */
-
-/**
- * \file    atsyscalls.c
- * \author  Author: Sachin Bhamare
- * \version Revision: 1.0
- * \brief   platform dependant syscalls
- *
-=======
  * Foundation, Inc., 51 Franklin Street, Fifth Floor, Boston, MA
  * 02110-1301 USA
  *
@@ -36,8 +23,7 @@
 
 /**
  * @file    atsyscalls.c
- * @brief   platform dependant syscalls
->>>>>>> 4f5828b3
+ * @brief   platform dependent syscalls
  */
 
 #include <unistd.h>
