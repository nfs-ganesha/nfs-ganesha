--- conflicted
+++ resolved
@@ -671,11 +671,7 @@
  *
  * @return Function vector for program.
  */
-<<<<<<< HEAD
-const nfs_function_desc_t *nfs_rpc_get_funcdesc(nfs_request_data_t *preqnfs)
-=======
 const nfs_function_desc_t *nfs_rpc_get_funcdesc(nfs_request_data_t *reqnfs)
->>>>>>> 4f5828b3
 {
 	struct svc_req *req = &reqnfs->req;
 	const nfs_function_desc_t *funcdesc = INVALID_FUNCDESC;
@@ -687,19 +683,10 @@
 	} else if (req->rq_prog == nfs_param.core_param.program[P_NLM]) {
 		funcdesc = &nlm4_func_desc[req->rq_proc];
 	} else if (req->rq_prog == nfs_param.core_param.program[P_MNT]) {
-<<<<<<< HEAD
-		preqnfs->lookahead.flags |= NFS_LOOKAHEAD_MOUNT;
+		reqnfs->lookahead.flags |= NFS_LOOKAHEAD_MOUNT;
 		funcdesc = (req->rq_vers == MOUNT_V1) ?
 			&mnt1_func_desc[req->rq_proc] :
 			&mnt3_func_desc[req->rq_proc];
-=======
-		reqnfs->lookahead.flags |= NFS_LOOKAHEAD_MOUNT;
-		funcdesc =
-		    (req->rq_vers ==
-		     MOUNT_V1) ? &mnt1_func_desc[req->
-						 rq_proc] :
-		    &mnt3_func_desc[req->rq_proc];
->>>>>>> 4f5828b3
 	} else if (req->rq_prog == nfs_param.core_param.program[P_RQUOTA]) {
 		funcdesc = (req->rq_vers == RQUOTAVERS) ?
 			&rquota1_func_desc[req->rq_proc] :
@@ -715,11 +702,7 @@
  * @param[in,out] worker_data Worker thread context
  *
  */
-<<<<<<< HEAD
-static void nfs_rpc_execute(request_data_t *preq,
-=======
 static void nfs_rpc_execute(request_data_t *req,
->>>>>>> 4f5828b3
 			    nfs_worker_data_t *worker_data)
 {
 	nfs_request_data_t *reqnfs = req->r_u.nfs;
@@ -1132,14 +1115,9 @@
 			goto auth_failure;
 		}
 
-<<<<<<< HEAD
 		/* Check if client is using a privileged port,
 		 * but only for NFS protocol */
-		if ((req->rq_prog == nfs_param.core_param.program[P_NFS])
-=======
-		/* Check if client is using a privileged port, but only for NFS protocol */
 		if ((svcreq->rq_prog == nfs_param.core_param.program[P_NFS])
->>>>>>> 4f5828b3
 		    && ((export_perms.options & EXPORT_OPTION_PRIVILEGED_PORT)
 			!= 0) && (port >= IPPORT_RESERVED)) {
 			LogInfo(COMPONENT_DISPATCH,
@@ -1293,18 +1271,11 @@
 			 svcreq->rq_xid, (int)svcreq->rq_prog,
 			 (int)svcreq->rq_vers, (int)svcreq->rq_proc);
 
-<<<<<<< HEAD
 		/* If the request is not normally cached, then the entry
 		 * will be removed later.  We only remove a reply that is
 		 * normally cached that has been dropped.
 		 */
-		if (nfs_dupreq_delete(req) != DUPREQ_SUCCESS) {
-=======
-		/* If the request is not normally cached, then the entry will be removed
-		 * later.  We only remove a reply that is normally cached that has been
-		 * dropped. */
 		if (nfs_dupreq_delete(svcreq) != DUPREQ_SUCCESS) {
->>>>>>> 4f5828b3
 			LogCrit(COMPONENT_DISPATCH,
 				"Attempt to delete duplicate request failed on line %d",
 				__LINE__);
@@ -1404,11 +1375,7 @@
  * @param[in,out] req9p       9p request
  * @param[in,out] worker_data Worker's specific data
  */
-<<<<<<< HEAD
-static void _9p_execute(request_data_t *preq, nfs_worker_data_t *worker_data)
-=======
 static void _9p_execute(request_data_t *req, nfs_worker_data_t * worker_data)
->>>>>>> 4f5828b3
 {
 	_9p_request_data_t *req9p = &req->r_u._9p;
 
@@ -1429,11 +1396,7 @@
  *
  * @param[in] nfsreq 9p request
  */
-<<<<<<< HEAD
-static void _9p_free_reqdata(_9p_request_data_t *preq9p)
-=======
 static void _9p_free_reqdata(_9p_request_data_t *req9p)
->>>>>>> 4f5828b3
 {
 	if (req9p->pconn->trans_type == _9P_TCP)
 		gsh_free(req9p->_9pmsg);
